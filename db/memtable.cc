//  Copyright (c) 2013, Facebook, Inc.  All rights reserved.
//  This source code is licensed under the BSD-style license found in the
//  LICENSE file in the root directory of this source tree. An additional grant
//  of patent rights can be found in the PATENTS file in the same directory.
//
// Copyright (c) 2011 The LevelDB Authors. All rights reserved.
// Use of this source code is governed by a BSD-style license that can be
// found in the LICENSE file. See the AUTHORS file for names of contributors.

#include "db/memtable.h"

#include <memory>

#include "db/dbformat.h"
#include "db/merge_context.h"
#include "rocksdb/comparator.h"
#include "rocksdb/env.h"
#include "rocksdb/iterator.h"
#include "rocksdb/merge_operator.h"
#include "util/coding.h"
#include "util/murmurhash.h"
#include "util/mutexlock.h"
#include "util/perf_context_imp.h"
#include "util/statistics_imp.h"
#include "util/stop_watch.h"

namespace std {
template <>
struct hash<rocksdb::Slice> {
  size_t operator()(const rocksdb::Slice& slice) const {
    return MurmurHash(slice.data(), slice.size(), 0);
  }
};
}

namespace rocksdb {

MemTable::MemTable(const InternalKeyComparator& cmp, const Options& options)
    : comparator_(cmp),
      refs_(0),
      arena_impl_(options.arena_block_size),
      table_(options.memtable_factory->CreateMemTableRep(comparator_,
                                                         &arena_impl_)),
      flush_in_progress_(false),
      flush_completed_(false),
      file_number_(0),
      first_seqno_(0),
      mem_next_logfile_number_(0),
      mem_logfile_number_(0),
<<<<<<< HEAD
      locks_(options.inplace_update_support
             ? options.inplace_update_num_locks
             : 0),
      prefix_extractor_(options.prefix_extractor) {

  if (prefix_extractor_ && options.memtable_prefix_bloom_bits > 0)  {
    prefix_bloom_.reset(new DynamicBloom(options.memtable_prefix_bloom_bits,
                                         options.memtable_prefix_bloom_probes));
  }
}
=======
      locks_(options.inplace_update_support ? options.inplace_update_num_locks
                                            : 0) {}
>>>>>>> eae1804f

MemTable::~MemTable() {
  assert(refs_ == 0);
}

size_t MemTable::ApproximateMemoryUsage() {
  return arena_impl_.ApproximateMemoryUsage() +
         table_->ApproximateMemoryUsage();
}

int MemTable::KeyComparator::operator()(const char* aptr, const char* bptr)
    const {
  // Internal keys are encoded as length-prefixed strings.
  Slice a = GetLengthPrefixedSlice(aptr);
  Slice b = GetLengthPrefixedSlice(bptr);
  return comparator.Compare(a, b);
}

Slice MemTableRep::UserKey(const char* key) const {
  Slice slice = GetLengthPrefixedSlice(key);
  return Slice(slice.data(), slice.size() - 8);
}

// Encode a suitable internal key target for "target" and return it.
// Uses *scratch as scratch space, and the returned pointer will point
// into this scratch space.
const char* EncodeKey(std::string* scratch, const Slice& target) {
  scratch->clear();
  PutVarint32(scratch, target.size());
  scratch->append(target.data(), target.size());
  return scratch->data();
}

class MemTableIterator: public Iterator {
 public:
  MemTableIterator(const MemTable& mem, const ReadOptions& options)
      : mem_(mem), iter_(), dynamic_prefix_seek_(false), valid_(false) {
    if (options.prefix) {
<<<<<<< HEAD
      iter_ = mem_.table_->GetPrefixIterator(*options.prefix);
    } else if (options.prefix_seek) {
      dynamic_prefix_seek_ = true;
      iter_ = mem_.table_->GetDynamicPrefixIterator();
    } else {
      iter_ = mem_.table_->GetIterator();
=======
      iter_.reset(table->GetPrefixIterator(*options.prefix));
    } else if (options.prefix_seek) {
      iter_.reset(table->GetDynamicPrefixIterator());
    } else {
      iter_.reset(table->GetIterator());
>>>>>>> eae1804f
    }
  }

  virtual bool Valid() const { return valid_; }
  virtual void Seek(const Slice& k) {
    if (dynamic_prefix_seek_ && mem_.prefix_bloom_ &&
        !mem_.prefix_bloom_->MayContain(
          mem_.prefix_extractor_->Transform(ExtractUserKey(k)))) {
      valid_ = false;
      return;
    }
    iter_->Seek(k, nullptr);
    valid_ = iter_->Valid();
  }
  virtual void SeekToFirst() {
    iter_->SeekToFirst();
    valid_ = iter_->Valid();
  }
  virtual void SeekToLast() {
    iter_->SeekToLast();
    valid_ = iter_->Valid();
  }
  virtual void Next() {
    assert(Valid());
    iter_->Next();
    valid_ = iter_->Valid();
  }
  virtual void Prev() {
    assert(Valid());
    iter_->Prev();
    valid_ = iter_->Valid();
  }
  virtual Slice key() const {
    assert(Valid());
    return GetLengthPrefixedSlice(iter_->key());
  }
  virtual Slice value() const {
    assert(Valid());
    Slice key_slice = GetLengthPrefixedSlice(iter_->key());
    return GetLengthPrefixedSlice(key_slice.data() + key_slice.size());
  }

  virtual Status status() const { return Status::OK(); }

 private:
<<<<<<< HEAD
  const MemTable& mem_;
  std::shared_ptr<MemTableRep::Iterator> iter_;
  bool dynamic_prefix_seek_;
  bool valid_;
=======
  std::unique_ptr<MemTableRep::Iterator> iter_;
  std::string tmp_;       // For passing to EncodeKey
>>>>>>> eae1804f

  // No copying allowed
  MemTableIterator(const MemTableIterator&);
  void operator=(const MemTableIterator&);
};

Iterator* MemTable::NewIterator(const ReadOptions& options) {
  return new MemTableIterator(*this, options);
}

port::RWMutex* MemTable::GetLock(const Slice& key) {
  return &locks_[std::hash<Slice>()(key) % locks_.size()];
}

void MemTable::Add(SequenceNumber s, ValueType type,
                   const Slice& key, /* user key */
                   const Slice& value) {
  // Format of an entry is concatenation of:
  //  key_size     : varint32 of internal_key.size()
  //  key bytes    : char[internal_key.size()]
  //  value_size   : varint32 of value.size()
  //  value bytes  : char[value.size()]
  size_t key_size = key.size();
  size_t val_size = value.size();
  size_t internal_key_size = key_size + 8;
  const size_t encoded_len =
      VarintLength(internal_key_size) + internal_key_size +
      VarintLength(val_size) + val_size;
  char* buf = arena_impl_.Allocate(encoded_len);
  char* p = EncodeVarint32(buf, internal_key_size);
  memcpy(p, key.data(), key_size);
  p += key_size;
  EncodeFixed64(p, (s << 8) | type);
  p += 8;
  p = EncodeVarint32(p, val_size);
  memcpy(p, value.data(), val_size);
  assert((p + val_size) - buf == (unsigned)encoded_len);
  table_->Insert(buf);

  if (prefix_bloom_) {
    assert(prefix_extractor_);
    prefix_bloom_->Add(prefix_extractor_->Transform(key));
  }

  // The first sequence number inserted into the memtable
  assert(first_seqno_ == 0 || s > first_seqno_);
  if (first_seqno_ == 0) {
    first_seqno_ = s;
  }
}

bool MemTable::Get(const LookupKey& key, std::string* value, Status* s,
                   MergeContext& merge_context, const Options& options) {
<<<<<<< HEAD
  StopWatchNano memtable_get_timer(options.env, false);
  StartPerfTimer(&memtable_get_timer);

  Slice mem_key = key.memtable_key();
  Slice user_key = key.user_key();

  std::shared_ptr<MemTableRep::Iterator> iter;
  if (prefix_bloom_ &&
      !prefix_bloom_->MayContain(prefix_extractor_->Transform(user_key))) {
    // iter is null if prefix bloom says the key does not exist
  } else {
    iter = table_->GetIterator(user_key);
    iter->Seek(user_key, mem_key.data());
  }
=======
  Slice memkey = key.memtable_key();
  std::unique_ptr<MemTableRep::Iterator> iter(
      table_->GetIterator(key.user_key()));
  iter->Seek(memkey.data());
>>>>>>> eae1804f

  bool merge_in_progress = s->IsMergeInProgress();
  auto merge_operator = options.merge_operator.get();
  auto logger = options.info_log;
  std::string merge_result;

  bool found_final_value = false;
  for (; !found_final_value && iter && iter->Valid(); iter->Next()) {
    // entry format is:
    //    klength  varint32
    //    userkey  char[klength-8]
    //    tag      uint64
    //    vlength  varint32
    //    value    char[vlength]
    // Check that it belongs to same user key.  We do not check the
    // sequence number since the Seek() call above should have skipped
    // all entries with overly large sequence numbers.
    const char* entry = iter->key();
    uint32_t key_length;
    const char* key_ptr = GetVarint32Ptr(entry, entry + 5, &key_length);
    if (comparator_.comparator.user_comparator()->Compare(
        Slice(key_ptr, key_length - 8), key.user_key()) == 0) {
      // Correct user key
      const uint64_t tag = DecodeFixed64(key_ptr + key_length - 8);
      switch (static_cast<ValueType>(tag & 0xff)) {
        case kTypeValue: {
          if (options.inplace_update_support) {
            GetLock(key.user_key())->ReadLock();
          }
          Slice v = GetLengthPrefixedSlice(key_ptr + key_length);
          *s = Status::OK();
          if (merge_in_progress) {
            assert(merge_operator);
          if (!merge_operator->FullMerge(key.user_key(), &v,
                                         merge_context.GetOperands(), value,
                                         logger.get())) {
              RecordTick(options.statistics.get(), NUMBER_MERGE_FAILURES);
              *s = Status::Corruption("Error: Could not perform merge.");
            }
          } else {
            value->assign(v.data(), v.size());
          }
          if (options.inplace_update_support) {
            GetLock(key.user_key())->Unlock();
          }
          found_final_value = true;
          break;
        }
        case kTypeDeletion: {
          if (merge_in_progress) {
            assert(merge_operator);
            *s = Status::OK();
          if (!merge_operator->FullMerge(key.user_key(), nullptr,
                                         merge_context.GetOperands(), value,
                                         logger.get())) {
              RecordTick(options.statistics.get(), NUMBER_MERGE_FAILURES);
              *s = Status::Corruption("Error: Could not perform merge.");
            }
          } else {
            *s = Status::NotFound();
          }
          found_final_value = true;
          break;
        }
        case kTypeMerge: {
          Slice v = GetLengthPrefixedSlice(key_ptr + key_length);
          merge_in_progress = true;
          merge_context.PushOperand(v);
          while(merge_context.GetNumOperands() >= 2) {
            // Attempt to associative merge. (Returns true if successful)
          if (merge_operator->PartialMerge(key.user_key(),
                                           merge_context.GetOperand(0),
                                           merge_context.GetOperand(1),
                                           &merge_result, logger.get())) {
              merge_context.PushPartialMergeResult(merge_result);
            } else {
              // Stack them because user can't associative merge
              break;
            }
          }
          break;
        }
        default:
          assert(false);
          break;
      }
    } else {
      // exit loop if user key does not match
      break;
    }
  }

  // No change to value, since we have not yet found a Put/Delete

  if (!found_final_value && merge_in_progress) {
    *s = Status::MergeInProgress("");
  }
  BumpPerfTime(&perf_context.get_from_memtable_time, &memtable_get_timer);
  BumpPerfCount(&perf_context.get_from_memtable_count);
  return found_final_value;
}

void MemTable::Update(SequenceNumber seq,
                      const Slice& key,
                      const Slice& value) {
  LookupKey lkey(key, seq);
  Slice mem_key = lkey.memtable_key();

<<<<<<< HEAD
  std::shared_ptr<MemTableRep::Iterator> iter(
    table_->GetIterator(lkey.user_key()));
  iter->Seek(key, mem_key.data());

=======
  std::unique_ptr<MemTableRep::Iterator> iter(
      table_->GetIterator(lkey.user_key()));
  iter->Seek(memkey.data());
>>>>>>> eae1804f

  if (iter->Valid()) {
    // entry format is:
    //    key_length  varint32
    //    userkey  char[klength-8]
    //    tag      uint64
    //    vlength  varint32
    //    value    char[vlength]
    // Check that it belongs to same user key.  We do not check the
    // sequence number since the Seek() call above should have skipped
    // all entries with overly large sequence numbers.
    const char* entry = iter->key();
    uint32_t key_length;
    const char* key_ptr = GetVarint32Ptr(entry, entry + 5, &key_length);
    if (comparator_.comparator.user_comparator()->Compare(
        Slice(key_ptr, key_length - 8), lkey.user_key()) == 0) {
      // Correct user key
      const uint64_t tag = DecodeFixed64(key_ptr + key_length - 8);
      switch (static_cast<ValueType>(tag & 0xff)) {
        case kTypeValue: {
          Slice prev_value = GetLengthPrefixedSlice(key_ptr + key_length);
          uint32_t prev_value_size = prev_value.size();
          uint32_t new_value_size = value.size();

          // Update value, if newValue size  <= curValue size
          if (new_value_size <= prev_value_size ) {
            char* p = EncodeVarint32(const_cast<char*>(key_ptr) + key_length,
                                     new_value_size);
            WriteLock wl(GetLock(lkey.user_key()));
            memcpy(p, value.data(), new_value_size);
            assert(
              (p + new_value_size) - entry ==
              (unsigned) (VarintLength(key_length) +
                          key_length +
                          VarintLength(new_value_size) +
                          new_value_size)
            );
            // no need to update bloom, as user key does not change.
            return;
          }
        }
        default:
          // If the latest value is kTypeDeletion, kTypeMerge or kTypeLogData
          // we don't have enough space for update inplace
            Add(seq, kTypeValue, key, value);
            return;
      }
    }
  }

  // key doesn't exist
  Add(seq, kTypeValue, key, value);
}

bool MemTable::UpdateCallback(SequenceNumber seq,
                      const Slice& key,
                      const Slice& delta,
                      const Options& options) {
  LookupKey lkey(key, seq);
  Slice memkey = lkey.memtable_key();

  std::shared_ptr<MemTableRep::Iterator> iter(
    table_->GetIterator(lkey.user_key()));
  iter->Seek(key, memkey.data());

  if (iter->Valid()) {
    // entry format is:
    //    key_length  varint32
    //    userkey  char[klength-8]
    //    tag      uint64
    //    vlength  varint32
    //    value    char[vlength]
    // Check that it belongs to same user key.  We do not check the
    // sequence number since the Seek() call above should have skipped
    // all entries with overly large sequence numbers.
    const char* entry = iter->key();
    uint32_t key_length;
    const char* key_ptr = GetVarint32Ptr(entry, entry + 5, &key_length);
    if (comparator_.comparator.user_comparator()->Compare(
        Slice(key_ptr, key_length - 8), lkey.user_key()) == 0) {
      // Correct user key
      const uint64_t tag = DecodeFixed64(key_ptr + key_length - 8);
      switch (static_cast<ValueType>(tag & 0xff)) {
        case kTypeValue: {
          Slice prev_value = GetLengthPrefixedSlice(key_ptr + key_length);
          uint32_t prev_value_size = prev_value.size();

          WriteLock wl(GetLock(lkey.user_key()));
          std::string str_value;
          if (options.inplace_callback(const_cast<char*>(prev_value.data()),
                                       prev_value_size, delta, &str_value)) {
            // Value already updated by callback.
            // TODO: Change size of value in memtable slice.
            //   This works for leaf, since size is already encoded in the
            //   value. It doesn't depend on rocksdb buffer size.
            return true;
          }
          Slice slice_value = Slice(str_value);
          uint32_t new_value_size = slice_value.size();

          // Update value, if newValue size  <= curValue size
          if (new_value_size <= prev_value_size ) {
            char* p = EncodeVarint32(const_cast<char*>(key_ptr) + key_length,
                                     new_value_size);

            memcpy(p, slice_value.data(), new_value_size);
            assert(
              (p + new_value_size) - entry ==
              (unsigned) (VarintLength(key_length) +
                          key_length +
                          VarintLength(new_value_size) +
                          new_value_size)
            );
            return true;
          } else {
            // If we don't have enough space to update in-place
            // Return as NotUpdatable, and do normal Add()
            Add(seq, kTypeValue, key, slice_value);
            return true;
          }
        }
        default:
          break;
      }
    }
  }
  // If the latest value is not kTypeValue
  // or key doesn't exist
  return false;
}

size_t MemTable::CountSuccessiveMergeEntries(const LookupKey& key) {
  Slice memkey = key.memtable_key();

  // A total ordered iterator is costly for some memtablerep (prefix aware
  // reps). By passing in the user key, we allow efficient iterator creation.
  // The iterator only needs to be ordered within the same user key.
  std::unique_ptr<MemTableRep::Iterator> iter(
      table_->GetIterator(key.user_key()));
  iter->Seek(memkey.data());

  size_t num_successive_merges = 0;

  for (; iter->Valid(); iter->Next()) {
    const char* entry = iter->key();
    uint32_t key_length;
    const char* iter_key_ptr = GetVarint32Ptr(entry, entry + 5, &key_length);
    if (!comparator_.comparator.user_comparator()->Compare(
        Slice(iter_key_ptr, key_length - 8), key.user_key()) == 0) {
      break;
    }

    const uint64_t tag = DecodeFixed64(iter_key_ptr + key_length - 8);
    if (static_cast<ValueType>(tag & 0xff) != kTypeMerge) {
      break;
    }

    ++num_successive_merges;
  }

  return num_successive_merges;
}

}  // namespace rocksdb<|MERGE_RESOLUTION|>--- conflicted
+++ resolved
@@ -47,21 +47,14 @@
       first_seqno_(0),
       mem_next_logfile_number_(0),
       mem_logfile_number_(0),
-<<<<<<< HEAD
-      locks_(options.inplace_update_support
-             ? options.inplace_update_num_locks
-             : 0),
+      locks_(options.inplace_update_support ? options.inplace_update_num_locks
+                                            : 0),
       prefix_extractor_(options.prefix_extractor) {
-
-  if (prefix_extractor_ && options.memtable_prefix_bloom_bits > 0)  {
+  if (prefix_extractor_ && options.memtable_prefix_bloom_bits > 0) {
     prefix_bloom_.reset(new DynamicBloom(options.memtable_prefix_bloom_bits,
                                          options.memtable_prefix_bloom_probes));
   }
 }
-=======
-      locks_(options.inplace_update_support ? options.inplace_update_num_locks
-                                            : 0) {}
->>>>>>> eae1804f
 
 MemTable::~MemTable() {
   assert(refs_ == 0);
@@ -100,20 +93,11 @@
   MemTableIterator(const MemTable& mem, const ReadOptions& options)
       : mem_(mem), iter_(), dynamic_prefix_seek_(false), valid_(false) {
     if (options.prefix) {
-<<<<<<< HEAD
-      iter_ = mem_.table_->GetPrefixIterator(*options.prefix);
+      iter_.reset(mem_.table_->GetPrefixIterator(*options.prefix));
     } else if (options.prefix_seek) {
-      dynamic_prefix_seek_ = true;
-      iter_ = mem_.table_->GetDynamicPrefixIterator();
+      iter_.reset(mem_.table_->GetDynamicPrefixIterator());
     } else {
-      iter_ = mem_.table_->GetIterator();
-=======
-      iter_.reset(table->GetPrefixIterator(*options.prefix));
-    } else if (options.prefix_seek) {
-      iter_.reset(table->GetDynamicPrefixIterator());
-    } else {
-      iter_.reset(table->GetIterator());
->>>>>>> eae1804f
+      iter_.reset(mem_.table_->GetIterator());
     }
   }
 
@@ -159,15 +143,10 @@
   virtual Status status() const { return Status::OK(); }
 
  private:
-<<<<<<< HEAD
   const MemTable& mem_;
   std::shared_ptr<MemTableRep::Iterator> iter_;
   bool dynamic_prefix_seek_;
   bool valid_;
-=======
-  std::unique_ptr<MemTableRep::Iterator> iter_;
-  std::string tmp_;       // For passing to EncodeKey
->>>>>>> eae1804f
 
   // No copying allowed
   MemTableIterator(const MemTableIterator&);
@@ -221,27 +200,20 @@
 
 bool MemTable::Get(const LookupKey& key, std::string* value, Status* s,
                    MergeContext& merge_context, const Options& options) {
-<<<<<<< HEAD
   StopWatchNano memtable_get_timer(options.env, false);
   StartPerfTimer(&memtable_get_timer);
 
   Slice mem_key = key.memtable_key();
   Slice user_key = key.user_key();
 
-  std::shared_ptr<MemTableRep::Iterator> iter;
+  std::unique_ptr<MemTableRep::Iterator> iter;
   if (prefix_bloom_ &&
       !prefix_bloom_->MayContain(prefix_extractor_->Transform(user_key))) {
     // iter is null if prefix bloom says the key does not exist
   } else {
-    iter = table_->GetIterator(user_key);
+    iter.reset(table_->GetIterator(user_key));
     iter->Seek(user_key, mem_key.data());
   }
-=======
-  Slice memkey = key.memtable_key();
-  std::unique_ptr<MemTableRep::Iterator> iter(
-      table_->GetIterator(key.user_key()));
-  iter->Seek(memkey.data());
->>>>>>> eae1804f
 
   bool merge_in_progress = s->IsMergeInProgress();
   auto merge_operator = options.merge_operator.get();
@@ -350,16 +322,9 @@
   LookupKey lkey(key, seq);
   Slice mem_key = lkey.memtable_key();
 
-<<<<<<< HEAD
-  std::shared_ptr<MemTableRep::Iterator> iter(
+  std::unique_ptr<MemTableRep::Iterator> iter(
     table_->GetIterator(lkey.user_key()));
   iter->Seek(key, mem_key.data());
-
-=======
-  std::unique_ptr<MemTableRep::Iterator> iter(
-      table_->GetIterator(lkey.user_key()));
-  iter->Seek(memkey.data());
->>>>>>> eae1804f
 
   if (iter->Valid()) {
     // entry format is:
@@ -499,7 +464,7 @@
   // The iterator only needs to be ordered within the same user key.
   std::unique_ptr<MemTableRep::Iterator> iter(
       table_->GetIterator(key.user_key()));
-  iter->Seek(memkey.data());
+  iter->Seek(key.user_key(), memkey.data());
 
   size_t num_successive_merges = 0;
 
